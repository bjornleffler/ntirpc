/*-
 * Copyright (c) 1997,98 The NetBSD Foundation, Inc.
 * All rights reserved.
 *
 * This code is derived from software contributed to The NetBSD Foundation
 * by J.T. Conklin.
 *
 * Redistribution and use in source and binary forms, with or without
 * modification, are permitted provided that the following conditions
 * are met:
 * 1. Redistributions of source code must retain the above copyright
 *    notice, this list of conditions and the following disclaimer.
 * 2. Redistributions in binary form must reproduce the above copyright
 *    notice, this list of conditions and the following disclaimer in the
 *    documentation and/or other materials provided with the distribution.
 *
 * THIS SOFTWARE IS PROVIDED BY THE NETBSD FOUNDATION, INC. AND CONTRIBUTORS
 * ``AS IS'' AND ANY EXPRESS OR IMPLIED WARRANTIES, INCLUDING, BUT NOT LIMITED
 * TO, THE IMPLIED WARRANTIES OF MERCHANTABILITY AND FITNESS FOR A PARTICULAR
 * PURPOSE ARE DISCLAIMED.  IN NO EVENT SHALL THE FOUNDATION OR CONTRIBUTORS
 * BE LIABLE FOR ANY DIRECT, INDIRECT, INCIDENTAL, SPECIAL, EXEMPLARY, OR
 * CONSEQUENTIAL DAMAGES (INCLUDING, BUT NOT LIMITED TO, PROCUREMENT OF
 * SUBSTITUTE GOODS OR SERVICES; LOSS OF USE, DATA, OR PROFITS; OR BUSINESS
 * INTERRUPTION) HOWEVER CAUSED AND ON ANY THEORY OF LIABILITY, WHETHER IN
 * CONTRACT, STRICT LIABILITY, OR TORT (INCLUDING NEGLIGENCE OR OTHERWISE)
 * ARISING IN ANY WAY OUT OF THE USE OF THIS SOFTWARE, EVEN IF ADVISED OF THE
 * POSSIBILITY OF SUCH DAMAGE.
 *
 */

/* 
 * This file was derived from a copy in FreeBSD CVS on August 26, 2010. 
 * FreeBSD/NetBSD have slightly different definitions for some/most of
 * these functions and types, so they should just use the ones found
 * in their system copy of reentrant.h.
 * These definitions are only guaranteed to be valid on Linux. 
 */

#if defined(__linux__)

#include <pthread.h>

#define mutex_t			pthread_mutex_t
#define cond_t			pthread_cond_t
#define rwlock_t		pthread_rwlock_t
#define once_t			pthread_once_t

#define thread_key_t		pthread_key_t
#define MUTEX_INITIALIZER	PTHREAD_MUTEX_INITIALIZER
#define RWLOCK_INITIALIZER	PTHREAD_RWLOCK_INITIALIZER
#define ONCE_INITIALIZER	PTHREAD_ONCE_INIT

#define mutex_init(m, a)	pthread_mutex_init(m, a)
#define mutex_lock(m)		pthread_mutex_lock(m)
#define mutex_unlock(m)		pthread_mutex_unlock(m)

<<<<<<< HEAD
#define cond_init(c, a, p)	 pthread_cond_init(c, a)
#define cond_signal(m)		 pthread_cond_signal(m)
#define cond_broadcast(m)	 pthread_cond_broadcast(m)
#define cond_wait(c, m)		 pthread_cond_wait(c, m)
#define cond_timedwait(c, m, a)	 pthread_cond_timedwait(c, m, a)
=======
#define cond_init(c, a, p)	pthread_cond_init(c, a)
#define cond_signal(m)		pthread_cond_signal(m)
#define cond_broadcast(m)	pthread_cond_broadcast(m)
#define cond_wait(c, m)		pthread_cond_wait(c, m)
>>>>>>> a12332b4

#define rwlock_init(l, a)	pthread_rwlock_init(l, a)
#define rwlock_rdlock(l)	pthread_rwlock_rdlock(l)
#define rwlock_wrlock(l)	pthread_rwlock_wrlock(l)
#define rwlock_unlock(l)	pthread_rwlock_unlock(l)

#define thr_keycreate(k, d)	pthread_key_create(k, d)
#define thr_setspecific(k, p)	pthread_setspecific(k, p)
#define thr_getspecific(k)	pthread_getspecific(k)
#define thr_sigsetmask(f, n, o)	pthread_sigmask(f, n, o)

#define thr_once(o, i)		pthread_once(o, i)
#define thr_self()		pthread_self()
#define thr_exit(x)		pthread_exit(x)

#endif<|MERGE_RESOLUTION|>--- conflicted
+++ resolved
@@ -54,18 +54,11 @@
 #define mutex_lock(m)		pthread_mutex_lock(m)
 #define mutex_unlock(m)		pthread_mutex_unlock(m)
 
-<<<<<<< HEAD
-#define cond_init(c, a, p)	 pthread_cond_init(c, a)
-#define cond_signal(m)		 pthread_cond_signal(m)
-#define cond_broadcast(m)	 pthread_cond_broadcast(m)
-#define cond_wait(c, m)		 pthread_cond_wait(c, m)
-#define cond_timedwait(c, m, a)	 pthread_cond_timedwait(c, m, a)
-=======
 #define cond_init(c, a, p)	pthread_cond_init(c, a)
 #define cond_signal(m)		pthread_cond_signal(m)
 #define cond_broadcast(m)	pthread_cond_broadcast(m)
 #define cond_wait(c, m)		pthread_cond_wait(c, m)
->>>>>>> a12332b4
+#define cond_timedwait(c, m, a)	pthread_cond_timedwait(c, m, a)
 
 #define rwlock_init(l, a)	pthread_rwlock_init(l, a)
 #define rwlock_rdlock(l)	pthread_rwlock_rdlock(l)
