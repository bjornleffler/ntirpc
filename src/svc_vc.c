--- conflicted
+++ resolved
@@ -483,14 +483,10 @@
 		XDR_DESTROY(&(cd->xdrs));
 		mem_free(cd, sizeof(struct cf_conn));
 	}
-<<<<<<< HEAD
-
-=======
 	if (xprt->xp_auth != NULL) {
 		SVCAUTH_DESTROY(xprt->xp_auth);
 		xprt->xp_auth = NULL;
 	}
->>>>>>> a12332b4
 	if (xprt->xp_rtaddr.buf)
 		mem_free(xprt->xp_rtaddr.buf, xprt->xp_rtaddr.maxlen);
 	if (xprt->xp_ltaddr.buf)
